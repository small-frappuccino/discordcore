--- conflicted
+++ resolved
@@ -56,8 +56,6 @@
 	// Fetch token
 	token := util.GetDiscordBotToken("ALICE_BOT")
 
-<<<<<<< HEAD
-=======
 	// Initialize config manager
 	configManager := files.NewConfigManager()
 	// Load existing settings from disk before starting services
@@ -65,7 +63,6 @@
 		logutil.ErrorWithErr("Failed to load settings file", err)
 	}
 
->>>>>>> e56b9a4f
 	// Add detailed logging for Discord authentication
 	logutil.Info("🔑 Attempting to authenticate with Discord API...")
 	logutil.Debugf("Using bot token: %s", token)
